import pyglet

from consts import *
from gui.main_loop import MainLoop
from gui.main_window import MainWindow
from gui.user_interface.user_interface import UserInterface

if __name__ == '__main__':
    user_interface = UserInterface()
    main_window = MainWindow(user_interface, WINDOWS.MAIN.WIDTH, WINDOWS.MAIN.HEIGHT, WINDOWS.MAIN.NAME, resizable=True)
    main_loop = MainLoop(main_window)
    pyglet.clock.schedule_interval(main_window.update, WINDOWS.MAIN.FRAME_RATE)
    pyglet.app.run()

    # TODO: make sure no two computers or interfaces have the same name!
    # TODO: there are errors with removing connections and the routing table
<<<<<<< HEAD
    # TODO: loopback connection graphics are not deleted when the parent computer is.
    # TODO: deleting a packet mid-way does not really delete it :(
=======
    # TODO: asking for DATETIME does not work!
>>>>>>> 5404305c
<|MERGE_RESOLUTION|>--- conflicted
+++ resolved
@@ -14,9 +14,6 @@
 
     # TODO: make sure no two computers or interfaces have the same name!
     # TODO: there are errors with removing connections and the routing table
-<<<<<<< HEAD
     # TODO: loopback connection graphics are not deleted when the parent computer is.
     # TODO: deleting a packet mid-way does not really delete it :(
-=======
-    # TODO: asking for DATETIME does not work!
->>>>>>> 5404305c
+    # TODO: asking for DATETIME does not work!