from __future__ import annotations

import random
from functools import reduce
from operator import concat
<<<<<<< HEAD
from typing import TYPE_CHECKING, Optional, List, Union, Type, Callable
=======
from typing import TYPE_CHECKING, Optional, List, Union, TypeVar, Type, Callable, NamedTuple
>>>>>>> 37e05158

import scapy
from recordclass import recordclass

from address.ip_address import IPAddress
from address.mac_address import MACAddress
from computing.internals.arp_cache import ArpCache
from computing.internals.dns_table import DNSTable
from computing.internals.filesystem.filesystem import Filesystem
from computing.internals.interface import Interface
from computing.internals.processes.abstracts.process import PacketMetadata, ReturnedPacket, WaitingFor
from computing.internals.processes.kernelmode_processes.arp_process import ARPProcess, SendPacketWithARPProcess
from computing.internals.processes.process_scheduler import ProcessScheduler
from computing.internals.processes.usermode_processes.daytime_process import DAYTIMEServerProcess
from computing.internals.processes.usermode_processes.dhcp_process import DHCPClient
from computing.internals.processes.usermode_processes.dhcp_process import DHCPServer
from computing.internals.processes.usermode_processes.echo_server_process import EchoServerProcess
from computing.internals.processes.usermode_processes.ftp_process import ServerFTPProcess
from computing.internals.processes.usermode_processes.ping_process import SendPing
from computing.internals.processes.usermode_processes.sniffing_process import SniffingProcess
from computing.internals.routing_table import RoutingTable, RoutingTableItem
from computing.internals.sockets.l4_socket import L4Socket
from computing.internals.sockets.raw_socket import RawSocket
from computing.internals.sockets.tcp_socket import TCPSocket
from computing.internals.sockets.udp_socket import ReturnedUDPPacket, UDPSocket
from computing.internals.wireless_interface import WirelessInterface
from consts import *
from exceptions import *
from gui.main_loop import MainLoop
from gui.tech.computer_graphics import ComputerGraphics
from packets.all import ICMP, IP, TCP, UDP, ARP
from packets.usefuls.usefuls import get_src_port, get_dst_port
from usefuls.funcs import get_the_one

if TYPE_CHECKING:
    from computing.internals.processes.abstracts.process import Process
    from computing.internals.processes.abstracts.process import T_ProcessCode
    from computing.internals.sockets.socket import Socket
    from computing.connection import Connection
    from packets.packet import Packet


<<<<<<< HEAD
ReceivedPacket = namedtuple("ReceivedPacket", "packet metadata")
# ^ a packet that was received in this computer  (packet object, receiving time, interface packet is received on)
=======
T = TypeVar('T', bound='Computer')


class ReceivedPacket(NamedTuple):
    """
    a packet that was received in this computer  (packet object, receiving time, interface packet is received on)
    """
    packet: Packet
    metadata: PacketMetadata
>>>>>>> 37e05158


SocketData = recordclass("SocketData", [
    "kind",
    "local_ip_address",
    "local_port",
    "remote_ip_address",
    "remote_port",
    "state",
    "pid",
])


class Computer:
    """
    This is a base class for all of the machines that will operate on the screen
    in our little simulation.

    The computer mainly will be in charge of the logic in sending and receiving packets.
    (So answering ARPs and pings and Switching and Routing in the appropriate cases)
    The `logic` method is where all of this happens.

    The computer runs many `Process`-s that are all either currently running or waiting for a certain packet to arrive.
    """

    PORTS_TO_PROCESSES = {
        "TCP": {
            PORTS.DAYTIME: DAYTIMEServerProcess,
            PORTS.FTP: ServerFTPProcess,
            PORTS.SSH: None,
            PORTS.HTTP: None,
            PORTS.HTTPS: None,
            # TODO: add more processes!
        },
        "UDP": {
            PORTS.DHCP_SERVER: DHCPServer,
            PORTS.ECHO_SERVER: EchoServerProcess,
            # TODO: a bug that i thought of - this port will not really be open because DHCP uses raw sockets
        },
    }

    EXISTING_COMPUTER_NAMES = set()

    def __init__(self, name: Optional[str] = None, os: str = OS.WINDOWS, gateway: Optional[IPAddress] = None, *interfaces: Interface) -> None:
        """
        Initiates a Computer object.
        :param name: the name of the computer which will be displayed next to it.
        :param os: The operation system of the computer.
        :param gateway: an IPAddress object which is the address of the computer's default gateway.
        :param interfaces: An interface list of the computer.
        """
        if name is not None:
            self.name = name
            self.EXISTING_COMPUTER_NAMES.add(name)
        else:
            self.name = self.random_name()

        self.os = os
        self.default_gateway = gateway  # an IPAddress object of the default gateway of this computer

        self.interfaces = list(interfaces)
        if not interfaces:
            self.interfaces = []  # a list of all of the interfaces without the loopback
        self.loopback = Interface.loopback()
        self.boot_time = MainLoop.instance.time()

        self.received = []

        self.arp_cache = ArpCache()  # a dictionary of {<ip address> : ARPCacheItem(<mac address>, <initiation time of this item>)
        self.routing_table = RoutingTable.create_default(self)
        self.dns_table = DNSTable()

        self.filesystem = Filesystem.with_default_dirs()
        self.process_scheduler = ProcessScheduler(self)

        self.graphics = None
        # ^ The `GraphicsObject` of the computer, not initiated for now.

        self.is_powered_on = True

        self.packet_types_and_handlers = {
            "ARP": self._handle_arp,
            "ICMP": self._handle_ping,
            "TCP": self._handle_tcp,
            "UDP": self._handle_udp,
        }

        self.sockets = {}

        self.is_supporting_wireless_connections = False

        self.output_method = COMPUTER.OUTPUT_METHOD.CONSOLE
        self.active_shells = []

        self.initial_size = IMAGES.SCALE_FACTORS.SPRITES, IMAGES.SCALE_FACTORS.SPRITES

        MainLoop.instance.insert_to_loop_pausable(self.logic)
        # ^ method does not run when program is paused

    @property
    def macs(self) -> List[MACAddress]:
        """A list of all of the mac addresses this computer has (has a mac for each interfaces)"""
        return [interface.mac for interface in self.interfaces]

    @property
    def ips(self) -> List[IPAddress]:
        """a list of all of the IP addresses this computer has (one for each interface)"""
        return [interface.ip for interface in self.interfaces if interface.ip is not None]

    @property
    def all_interfaces(self) -> List[Interface]:
        """Returns the list of interfaces with the loopback"""
        return self.interfaces + [self.loopback]

    def get_open_ports(self, protocol: Optional[str] = None) -> List[int]:
        if protocol is None:
            return reduce(concat, [self.get_open_ports(protocol) for protocol in COMPUTER.SOCKETS.L4_PROTOCOLS.values()])

        return [socket_data.local_port for socket, socket_data in self.sockets.items()
                if socket_data.state in [COMPUTER.SOCKETS.STATES.BOUND,
                                         COMPUTER.SOCKETS.STATES.LISTENING,
                                         COMPUTER.SOCKETS.STATES.ESTABLISHED] and
                isinstance(socket, L4Socket) and socket.protocol == protocol]

    @property
    def raw_sockets(self) -> List[RawSocket]:
        return [socket for socket in self.sockets if self.sockets[socket].kind == COMPUTER.SOCKETS.TYPES.SOCK_RAW]

    @classmethod
    def with_ip(cls: Type[Computer], ip_address: Union[str, IPAddress], name: Optional[str] = None) -> Computer:
        """
        This is a constructor for a computer with a given IP address, defaults the rest of the properties.
        :param ip_address: an IP string that one wishes the new `Computer` to have.
        :param name: a name that the computer will have.
        :return: a `Computer` object
        """
        computer = cls(name, OS.WINDOWS, None, Interface(MACAddress.randomac(), IPAddress(ip_address)))
        return computer

    @classmethod
    def wireless_with_ip(cls: Type[Computer],
                         ip_address: Union[str, IPAddress],
                         frequency: float = CONNECTIONS.WIRELESS.DEFAULT_FREQUENCY,
                         name: Optional[str] = None) -> Computer:
        return cls(name, OS.WINDOWS, None, WirelessInterface(MACAddress.randomac(), IPAddress(ip_address), frequency=frequency))

    @classmethod
    def random_name(cls) -> str:
        """
        Randomize a computer name based on his operating system.
        Theoretically can randomize the same name twice, but unlikely.
        :return: a random string that is the name.
        """
        name = ''.join([random.choice(COMPUTER_NAMES), str(random.randint(0, 100))])
        if name in cls.EXISTING_COMPUTER_NAMES:
            name = cls.random_name()
        cls.EXISTING_COMPUTER_NAMES.add(name)
        return name

    def show(self, x, y):
        """
        This is called once to initiate the graphics of the computer.
        Gives it a `GraphicsObject`. (`ComputerGraphics`)
        :param x:
        :param y: Coordinates to initiate the `GraphicsObject` at.
        :return: None
        """
        self.graphics = ComputerGraphics(x, y, self, IMAGES.COMPUTERS.COMPUTER if not self.get_open_ports() else IMAGES.COMPUTERS.SERVER)
        self.loopback.connection.connection.show(self.graphics)

    def print(self, string: str) -> None:
        """
        Prints out a string to the computer output.
        :param string: The string to print.
        :return: None
        """
        {
            COMPUTER.OUTPUT_METHOD.CONSOLE: self.graphics.child_graphics_objects.console.write,
            COMPUTER.OUTPUT_METHOD.SHELL: self._print_on_all_shells,
            COMPUTER.OUTPUT_METHOD.STDOUT: print,
            COMPUTER.OUTPUT_METHOD.NONE: lambda s: None
        }[self.output_method](string)

    def _print_on_all_shells(self, string: str) -> None:
        """
        print a string on all of the active shells that the computer has
        :param string:
        :return:
        """
        for shell in self.active_shells:
            shell.write(string)

    def _close_all_shells(self) -> None:
        """
        Close all shells of the computer.
        Occurs on shutdown
        """
        deleted_any_shells = False
        for shell in self.active_shells[:]:
            deleted_any_shells = True
            shell.exit()

        if deleted_any_shells:
            message = f"{self.name} was shutdown! Relevant shells were closed"
            # PopupError(message, user_interface)  # Impossible - you need the UserInterface object
            print(message)

    def power(self) -> None:
        """
        Powers the computer on or off.
        """
        self.is_powered_on = not self.is_powered_on

        for interface in self.all_interfaces:
            interface.is_powered_on = self.is_powered_on
            # TODO: add UP and DOWN for interfaces.

        if self.is_powered_on:
            self.on_startup()
        else:
            self.on_shutdown()

    def on_shutdown(self) -> None:
        """
        Things the computer should perform as it is shut down.
        :return:
        """
        self.boot_time = None
        self.process_scheduler.on_shutdown()
        self.filesystem.wipe_temporary_directories()
        self._remove_all_sockets()
        self._close_all_shells()

    def on_startup(self) -> None:
        """
        Things the computer should do when it is turned on
        :return:
        """
        self.boot_time = MainLoop.instance.time()
        self.process_scheduler.run_startup_processes()

    def _cleanup_unused_sockets(self) -> None:
        """
        Remove sockets that have no process that is using them
        """
        for socket, socket_metadata in list(self.sockets.items()):
            if not self.process_scheduler.is_usermode_process_running(socket_metadata.pid):
                self.remove_socket(socket)

    def garbage_cleanup(self) -> None:
        """
        This method runs continuously and removes unused resources on the computer (sockets, processes, etc...)
        """
        self._cleanup_unused_sockets()
        self.arp_cache.forget_old_items()

    def add_interface(self,
                      name: Optional[str] = None,
                      mac: Optional[Union[str, MACAddress]] = None,
                      type_: str = INTERFACES.TYPE.ETHERNET) -> Interface:
        """
        Adds an interface to the computer with a given name.
        If the name already exists, raise a DeviceNameAlreadyExists.
        If no name is given, randomize.
        """
        interface_type_to_object = {
            INTERFACES.TYPE.ETHERNET: Interface,
            INTERFACES.TYPE.WIFI: WirelessInterface,
        }

        if any(interface.name == name for interface in self.all_interfaces):
            raise DeviceNameAlreadyExists("Cannot have two interfaces with the same name!!!")

        interface_class = interface_type_to_object[type_]

        new_interface = interface_class((MACAddress.randomac() if mac is not None else mac), name=name)
        self.interfaces.append(new_interface)
        self.graphics.add_interface(new_interface)
        return new_interface

    def remove_interface(self, name: str) -> None:
        """
        Removes a computer interface that is named `name`
        """
        interface = get_the_one(self.interfaces, lambda i: i.name == name)
        if interface.is_connected():
            raise DeviceAlreadyConnectedError("Cannot remove a connected interface!!!")
        if interface.has_ip():
            self.routing_table.delete_interface(interface)
        self.interfaces.remove(interface)
        MainLoop.instance.unregister_graphics_object(interface.graphics)
        self.graphics.update_text()

    def add_remove_interface(self, name: str) -> None:
        """
        Adds a new interface to this computer with a given name
        :param name: a string or None, if None, chooses random name.
        :return: None
        """
        try:
            self.add_interface(name)
        except DeviceNameAlreadyExists:
            self.remove_interface(name)

    def available_interface(self) -> Interface:
        """
        Returns an interface of the computer that is disconnected and
        is available to connect to another computer.
        If the computer has no available interfaces, creates one and returns it.
        """
        try:
            return get_the_one(self.interfaces, lambda i: not i.is_connected(), NoSuchInterfaceError)
        except NoSuchInterfaceError:
            return self.add_interface()

    def disconnect(self, connection: Connection) -> None:
        """
        Receives a `Connection` object and disconnects the appropriate interface from that connection.
        """
        for interface in self.interfaces:
            if interface.connection is connection.left_side or interface.connection is connection.right_side:
                interface.disconnect()
                return

    def same_subnet_interfaces(self, ip_address: IPAddress) -> List[Interface]:
        """
        Returns all of the interfaces of the computer that are in the same subnet as the given IP address.
        It is tested (naturally) using the subnet mask of the given `IPAddress` object.
        :param ip_address: The `IPAddress` object whose subnet we are talking about.
        :return: an `Interface` list of the Interface objects in the same subnet.
        """
        return [interface for interface in self.all_interfaces
                if interface.has_ip() and interface.ip.is_same_subnet(ip_address)]

    def has_ip(self) -> bool:
        """Returns whether or not this computer has an IP address at all (on any of its interfaces)"""
        return any(interface.has_ip() for interface in self.interfaces)

    def get_ip(self) -> IPAddress:
        """
        Returns one of the ip addresses of this computer. Currently - the first one, but this is not guaranteed and
        should not be relied upon.
        """
        if not self.has_ip():
            raise NoIPAddressError("This computer has no IP address!")
        return get_the_one(self.interfaces, lambda i: i.has_ip(), NoSuchInterfaceError).ip

    def get_mac(self) -> MACAddress:
        """Returns one of the computer's `MACAddresses`"""
        if not self.macs:
            raise NoSuchInterfaceError("The computer has no MAC address since it has no network interfaces!!!")
        return self.macs[0]

    def has_this_ip(self, ip_address: Optional[Union[str, IPAddress]]) -> bool:
        """Returns whether or not this computer has a given IP address. (so whether or not if it is its address)"""
        if ip_address is None:
            # raise NoIPAddressError("The address that is given is None!!!")
            return False

        if isinstance(ip_address, str):
            ip_address = IPAddress(ip_address)

        return any(interface.has_ip() and interface.ip.string_ip == ip_address.string_ip
                   for interface in self.all_interfaces)

    def is_arp_for_me(self, packet: Packet) -> bool:
        """Returns whether or not the packet is an ARP request for one of your IP addresses"""
        return "ARP" in packet and \
               packet["ARP"].opcode == OPCODES.ARP.REQUEST and \
               self.has_this_ip(packet["ARP"].dst_ip)

    def get_interface_with_ip(self, ip_address: Optional[IPAddress] = None) -> Interface:
        """
        Returns the interface that has this ip_address.
        If there is none that have that address, return None.

        If no IP address is given, returns one interface that has any IP address.
        """
        if ip_address is None:
            return get_the_one(self.interfaces, lambda i: i.has_ip(), NoSuchInterfaceError)
        return get_the_one(self.all_interfaces, lambda i: i.has_this_ip(ip_address))

    def interface_by_name(self, name: str) -> Interface:
        """
        Receives an interface name and returns the `Interface`
        """
        return get_the_one(
            self.all_interfaces,
            lambda c: c.name == name,
            NoSuchInterfaceError
        )

    def _handle_arp(self, returned_packet: ReturnedPacket) -> None:
        """
        Receives a `Packet` object and if it contains an ARP request layer, sends back
        an ARP reply. If the packet contains no ARP layer raises `NoArpLayerError`.
        Anyway learns the IP and MAC from the ARP (even if it is a reply or a grat-arp).
        :param returned_packet: the `ReturnedPacket` that contains the ARP we handle and its metadata
        """
        packet, packet_metadata = returned_packet.packet_and_metadata
        try:
            arp = packet["ARP"]
        except KeyError:
            raise NoARPLayerError("This function should only be called with an ARP packet!!!")

        self.arp_cache.add_dynamic(arp.src_ip, arp.src_mac)

        if arp.opcode == OPCODES.ARP.REQUEST and packet_metadata.interface.has_this_ip(IPAddress(arp.dst_ip)):
            self.send_arp_reply(packet)  # Answer if request

    def _handle_ping(self, returned_packet: ReturnedPacket) -> None:
        """
        Receives a `Packet` object which contains an ICMP layer with ICMP request
        handles everything related to the ping and sends a ping reply.
        :param returned_packet: the `ReturnedPacket` that contains the ICMP we handle and its metadata
        :return: None
        """
        packet, packet_metadata = returned_packet.packet_and_metadata
        if (packet["ICMP"].type == OPCODES.ICMP.TYPES.REQUEST) and (self.is_for_me(packet)):
            if packet_metadata.interface.has_this_ip(packet["IP"].dst_ip) or (
                    packet_metadata.interface is self.loopback and self.has_this_ip(packet["IP"].dst_ip)):
                # ^ only if the packet is for me also on the third layer!
                dst_ip = packet["IP"].src_ip
                self.start_ping_process(dst_ip, OPCODES.ICMP.TYPES.REPLY)

    def _handle_tcp(self, returned_packet: ReturnedPacket) -> None:
        """
        Receives a TCP packet and decides if it is a TCP SYN to an open port, starts a server process or sends a TCP RST
        accordingly
        :param returned_packet: the `ReturnedPacket` that contains the TCP we handle and its metadata
        :return: None
        """
        packet, packet_metadata = returned_packet.packet_and_metadata
        if not self.has_ip() or not self.has_this_ip(packet["IP"].dst_ip):
            return

        if not any(self._does_packet_match_tcp_socket_fourtuple(socket, packet)
                   for socket in self.sockets if socket.kind == COMPUTER.SOCKETS.TYPES.SOCK_STREAM) and \
                not (OPCODES.TCP.RST & packet["TCP"].flags):
            self.send_to(packet["Ether"].src_mac,
                         packet["IP"].src_ip,
                         TCP(dst_port=packet["TCP"].src_port,
                             src_port=packet["TCP"].dst_port,
                             sequence_number=0,
                             flags=OPCODES.TCP.RST))

    def _handle_udp(self, returned_packet: ReturnedPacket) -> None:
        """
        Handles a UDP packet that is received on the computer
        :param returned_packet: the `ReturnedPacket` that contains the UDP we handle and its metadata
        """
        packet, packet_metadata = returned_packet.packet_and_metadata
        if not self.has_ip() or not packet_metadata.interface.has_this_ip(packet["IP"].dst_ip):
            return

        if packet["UDP"].dst_port not in self.get_open_ports("UDP"):
            self.send_to(packet["Ether"].src_mac, packet["IP"].src_ip, ICMP(
                type=OPCODES.ICMP.TYPES.UNREACHABLE,
                code=OPCODES.ICMP.CODES.PORT_UNREACHABLE))
            # TODO: add the original packet to the ICMP port unreachable packet
            return

        self._sniff_packet_on_relevant_udp_sockets(packet)

    def _does_packet_match_socket_fourtuple(self, socket: Socket, packet: Packet) -> bool:
        """
        Validates that the packet matches the bound fourtuple of the socket
        """
        socket_metadata = self.sockets[socket]
        if not isinstance(socket, L4Socket):
            return False

        if socket_metadata.remote_ip_address is not None:  # if socket is connected
            if socket_metadata.remote_port != get_src_port(packet) or \
                    socket_metadata.remote_ip_address != packet["IP"].src_ip:
                return False

        if socket_metadata.local_port != get_dst_port(packet):
            return False

        if socket_metadata.local_ip_address != IPAddress.no_address() and \
                socket_metadata.local_ip_address != packet["IP"].dst_ip:
            return False

        if socket_metadata.local_ip_address == IPAddress.no_address() and \
                packet["IP"].dst_ip not in self.ips:
            return False
        return True

    def _does_packet_match_udp_socket_fourtuple(self, socket: Socket, packet: Packet) -> bool:
        """
        Validates that the packet matches the bound fourtuple of the UDP socket
        Needs to operate on connected and disconnected sockets as well.
        """
        return self.sockets[socket].kind == COMPUTER.SOCKETS.TYPES.SOCK_DGRAM and \
               "UDP" in packet and \
               self._does_packet_match_socket_fourtuple(socket, packet)

    def _does_packet_match_tcp_socket_fourtuple(self, socket: Socket, packet: Packet) -> bool:
        """
        Validates that the packet matches the bound fourtuple of the TCP socket
        Needs to operate on connected and disconnected sockets as well.
        :param socket: `Socket` object to test
        :param packet: `Packet` object to test
        :return: `bool`
        """
        return self.sockets[socket].kind == COMPUTER.SOCKETS.TYPES.SOCK_STREAM and \
               "TCP" in packet and \
               self._does_packet_match_socket_fourtuple(socket, packet)

    def _handle_special_packet(self, returned_packet: ReturnedPacket) -> None:
        """
        Checks if the packet that was received is of some special type that requires handling (ARP, ICMP, TPC-SYN) and
        if so, calls the appropriate handler.
        :param returned_packet: a `ReturnedPacket` of a packet object that was received with its metadata
        :return: None
        """
        packet, packet_metadata = returned_packet.packet_and_metadata
        for packet_type in self.packet_types_and_handlers:
            if packet_type in packet:
                self.packet_types_and_handlers[packet_type](returned_packet)
                continue

    def start_ping_process(self, ip_address: IPAddress, opcode: int = OPCODES.ICMP.TYPES.REQUEST, count: int = 1) -> None:
        """
        Starts sending a ping to another computer.
        :param ip_address: an `IPAddress` object to ping.
        :param opcode: the opcode of the ping to send
        :param count: how many pings to send
        """
        self.process_scheduler.start_usermode_process(SendPing, ip_address, opcode, count)

    def is_for_me(self, packet: Packet) -> bool:
        """
        Takes in a packet and returns whether or not that packet is meant for this computer. (On the second layer)
        If broadcast, return True.
        """
        return any([interface.is_for_me(packet) for interface in self.interfaces])

    def is_directly_for_me(self, packet: Packet) -> bool:
        """
        Takes in a packet and returns whether or not that packet is meant for this computer directly (not broadcast).
        :param packet: a `Packet` object.
        :return: boolean
        """
        return any([interface.is_directly_for_me(packet) for interface in self.interfaces])

    def ask_dhcp(self) -> None:
        """
        Start a `DHCPClient` process to receive an IP address!
        One can read more at the 'dhcp_process.py' file.
        :return: None
        """
        self.process_scheduler.kill_all_usermode_processes_by_type(DHCPClient)  # if currently asking for dhcp, stop it
        self.process_scheduler.start_usermode_process(DHCPClient)

    def open_port(self, port_number: int, protocol: str = "TCP") -> None:
        """
        Opens a port on the computer. Starts the process that is behind it.
        """
        if protocol not in self.PORTS_TO_PROCESSES:
            raise UnknownPacketTypeError(f"Protocol type must be one of {list(self.PORTS_TO_PROCESSES.keys())} not {protocol!r}")

        if port_number not in self.PORTS_TO_PROCESSES[protocol]:
            raise PopupWindowWithThisError(f"{port_number} is an unknown {protocol} port!!!")

        process = self.PORTS_TO_PROCESSES[protocol][port_number]
        if process is not None:
            if port_number in self.get_open_ports(protocol):
                self.process_scheduler.kill_all_usermode_processes_by_type(process)
            else:
                self.process_scheduler.start_usermode_process(self.PORTS_TO_PROCESSES[protocol][port_number])

    def update_routing_table(self) -> None:
        """updates the routing table according to the interfaces at the moment"""
        self.routing_table = RoutingTable.create_default(self)

    def set_default_gateway(self, gateway_ip: IPAddress, interface_ip: Optional[IPAddress] = None) -> None:
        """
        Sets the default gateway of the computer in the routing table with the interface IP that the packets to
        that gateway will be sent from.
        :param gateway_ip: The `IPAddress` of the default gateway.
        :param interface_ip: The `IPAddress` of the interface that will send the packets to the gateway.
        :return: None
        """
        interface_ip_address = interface_ip
        if interface_ip is None:
            interface_ip_address = self.same_subnet_interfaces(gateway_ip)[0].ip
        self.routing_table[IPAddress("0.0.0.0/0")] = RoutingTableItem(gateway_ip, interface_ip_address)
        self.routing_table[IPAddress("255.255.255.255/32")] = RoutingTableItem(gateway_ip, interface_ip_address)

    def set_ip(self, interface: Interface, string_ip: str) -> None:
        """
        Sets the IP address of a given interface.
        Updates all relevant attributes of the computer (routing table, DHCP serving, etc...)
        If there is no interface with that name, `NoSuchInterfaceError` will be raised.
        :param interface: The `Interface` one wishes to change the IP of
        :param string_ip: a string IP which will be the new IP of the interface.
        """
        if interface is None:
            raise PopupWindowWithThisError("The computer does not have interfaces!!!")

        self.remove_ip(interface)
        interface.ip = IPAddress(string_ip)

        if self.process_scheduler.is_usermode_process_running_by_type(DHCPServer):
            dhcp_server_process = self.process_scheduler.get_usermode_process_by_type(DHCPServer)
            dhcp_server_process.update_server_data()

        self.routing_table.add_interface(interface.ip)
        self.graphics.update_text()

    def remove_ip(self, interface: Interface) -> None:
        """
        Removes the ip of an interface.
        """
        if not interface.has_ip():
            return

        self.routing_table.delete_interface(interface)
        interface.ip = None

    def set_name(self, name: str) -> None:
        """
        Sets the name of the computer and updates the text under it.
        :param name: the new name for the computer
        """
        if name == self.name:
            raise PopupWindowWithThisError("new computer name is the same as the previous one!!!")
        if len(name) < 2:
            raise PopupWindowWithThisError("name too short!!!")
        if not any(char.isalpha() for char in name):
            raise PopupWindowWithThisError("name must contain letters!!!")
        self.EXISTING_COMPUTER_NAMES.remove(self.name)
        self.name = name
        self.EXISTING_COMPUTER_NAMES.add(self.name)
        self.graphics.update_text()

    def start_sniffing(self, interface_name: Optional[str] = INTERFACES.ANY_INTERFACE, is_promisc: bool = False) -> None:
        """
        Starts a sniffing process on a supplied interface
        """
        self.process_scheduler.start_usermode_process(
            SniffingProcess,
            lambda packet: True,
            self.interface_by_name(interface_name) if interface_name != INTERFACES.ANY_INTERFACE else INTERFACES.ANY_INTERFACE,
            is_promisc
        )

    def stop_all_sniffing(self) -> None:
        """
        Kill all tcpdump processes currently running on the computer
        """
        self.process_scheduler.kill_all_usermode_processes_by_type(SniffingProcess)

    def toggle_sniff(self, interface_name: Optional[str] = INTERFACES.ANY_INTERFACE, is_promisc: bool = False) -> None:
        """
        Toggles sniffing.
        TODO: if the sniffing is already on - the toggle will turn off ALL sniffing on the computer :( - not only on the specific interface requested
        """
        if self.process_scheduler.is_usermode_process_running_by_type(SniffingProcess):
            self.stop_all_sniffing()
        else:
            self.start_sniffing(interface_name, is_promisc)

    def new_packets_since(self, time_: T_Time) -> List[ReceivedPacket]:
        """
        Returns a list of all the new `ReceivedPacket`s that were received in the last `seconds` seconds.
        :param time_: a number of seconds.
        """
        return list(filter(lambda rp: rp.packets[rp.packet].time > time_, self.received))

    # -------------------------v packet sending and wrapping related methods v ---------------------------------------------

    def _sniff_packet_on_relevant_raw_sockets(self, returned_packet: ReturnedPacket, sending_socket: Optional[RawSocket] = None) -> None:
        """
        Receive a packet on all raw sockets that this packet fits their filter

        :param returned_packet:    The ReturnedPacket object that is sniffed
        :param sending_socket the `RawSocket` object the packet was sent from (if it wasn't sent
            through a raw socket - this will be None)
        """
        packet, packet_metadata = returned_packet.packet_and_metadata
        for raw_socket in self.raw_sockets:
            if raw_socket != sending_socket and \
                    raw_socket.is_bound and \
                    raw_socket.filter(packet) and \
                    (raw_socket.interface == packet_metadata.interface or
                     raw_socket.interface is INTERFACES.ANY_INTERFACE):
                raw_socket.received.append(returned_packet)

    def _sniff_packet_on_relevant_udp_sockets(self, packet: Packet) -> None:
        """
        Takes in a packet that was received on the computer
        Hands it over to the sockets it is relevant to.
        """
        for socket in self.sockets:
            if self._does_packet_match_udp_socket_fourtuple(socket, packet):
                socket.received.append(ReturnedUDPPacket(packet["UDP"].payload.build(), packet["IP"].src_ip, packet["UDP"].src_port))

    @staticmethod
    def select(socket_list: List[Socket], timeout: Optional[Union[int, float]] = None) -> T_ProcessCode:
        """
        Similar to the `select` syscall of linux
        Loops over all sockets until one of them has something to receive
        The selected socket will later be returned. Use in the format:
            >>> ready_socket = yield from Computer.select([socket], timeout)

        This is a generator that yields `WaitingFor` objects
        To use in a computer `Process` - yield from this
        :param socket_list: List[Socket]
        :param timeout: the amount of seconds to wait before returning without a selected socket
        """
        start_time = MainLoop.instance.time()
        while True:
            for socket in socket_list:
                if socket.has_data_to_receive:
                    return socket
            if (timeout is not None) and (start_time + timeout < MainLoop.instance.time()):
                return None
            yield WaitingFor(lambda: True)

    def send(self, packet: Packet, interface: Optional[Interface] = None, sending_socket: Optional[RawSocket] = None):
        """
        Takes a full and ready packet and just sends it.
        :param packet: a valid `Packet` object.
        :param interface: the `Interface` to send the packet on.
        :param sending_socket: the `RawSocket` object that sent the packet (if was sent using a raw socket
            it should not be sniffed on that same one as outgoing)
        """
        if interface is None:
            interface = self.get_interface_with_ip(self.routing_table[packet["IP"].dst_ip].interface_ip)

        if not packet.is_valid():
            return

        interface.send(packet)
        self._sniff_packet_on_relevant_raw_sockets(
            ReturnedPacket(packet, PacketMetadata(
                interface,
                MainLoop.instance.time(),
                PACKET.DIRECTION.OUTGOING
            )),
            sending_socket=sending_socket,
        )

    def send_with_ethernet(self, dst_mac: MACAddress, dst_ip: IPAddress, data: Union[str, bytes]) -> None:
        """
        Just like `send_to` only does not add the IP layer.
        """
        interface = self.get_interface_with_ip(self.routing_table[dst_ip].interface_ip)
        self.send(
            interface.ethernet_wrap(dst_mac, data),
            interface=interface,
        )

    def send_to(self, dst_mac: MACAddress, dst_ip: IPAddress, packet: Packet) -> None:
        """
        Receives destination addresses and a packet, wraps the packet with IP
        and Ethernet as required and sends it out.
        :param dst_mac: destination `MACAddress` of the packet
        :param dst_ip: destination `IPAddress` of the packet
        :param packet: packet to wrap. Could be anything, should be something the destination computer expects.
        """
        self.send(self.ip_wrap(dst_mac, dst_ip, packet))

    def ip_wrap(self, dst_mac: MACAddress, dst_ip: IPAddress, protocol: scapy.packet.Packet) -> Packet:
        """
        Takes in some protocol and wraps it up in Ethernet and IP with the appropriate MAC and IP addresses and TTL all
        ready to be sent.
        :param dst_mac:
        :param dst_ip:
        :param protocol:  The thing to wrap in IP
        """
        interface = self.get_interface_with_ip(self.routing_table[dst_ip].interface_ip)
        return interface.ethernet_wrap(dst_mac, IP(src=str(interface.ip), dst=str(dst_ip), ttl=TTL.BY_OS[self.os]) / protocol)

    def udp_wrap(self, dst_mac: MACAddress, dst_ip: IPAddress, src_port: int, dst_port: int, protocol: scapy.packet.Packet) -> Packet:
        """
        Takes in some protocol and wraps it up in Ethernet and IP with the appropriate MAC and IP addresses and TTL and UDP with the supplied ports
        all ready to be sent
        """
        return self.ip_wrap(dst_mac, dst_ip, UDP(sport=src_port, dport=dst_port) / protocol)

    def start_sending_udp_packet(self, dst_ip: IPAddress, src_port: int, dst_port: int, data: Union[str, bytes]) -> None:
        """
        Takes in some protocol and wraps it up in IP with the appropriate IP addresses and TTL.
        Starts a process to resolve the MAC and once resolved - construct the packet and send it.
        :param dst_ip:
        :param dst_port:
        :param src_port:
        :param data: The thing to wrap in IP
        """
        interface = self.get_interface_with_ip(self.routing_table[dst_ip].interface_ip)
        self.process_scheduler.start_kernelmode_process(SendPacketWithARPProcess,
                                                        IP(src=str(interface.ip), dst=str(dst_ip),
                                                           ttl=TTL.BY_OS[self.os]) / UDP(sport=src_port,
                                                                                         dport=dst_port) / data)

    def send_arp_to(self, ip_address: IPAddress) -> None:
        """
        Constructs and sends an ARP request to a given IP address.
        :param ip_address: a ip_layer of the IP address you want to find the MAC for.
        :return: None
        """
        interface_ip = self.routing_table[ip_address].interface_ip
        interface = self.get_interface_with_ip(interface_ip)
        arp = ARP(opcode=OPCODES.ARP.REQUEST,
                  src_ip=str(interface.ip),
                  dst_ip=str(ip_address),
                  src_mac=str(interface.mac))
        if interface.ip is None:
            arp = ARP.create_probe(ip_address, interface.mac)
        self.send(interface.ethernet_wrap(MACAddress.broadcast(), arp), interface)

    def send_arp_reply(self, request: Packet) -> None:
        """
        Receives a `Packet` object that is the ARP request you answer for.
        Sends back an appropriate ARP reply.
        This should only called if the ARP is for this computer (If not raises an exception!)
        If the packet does not contain an ARP layer, raise NoARPLayerError.
        :param request: a Packet object that contains an ARP layer.
        :return: None
        """
        try:
            sender_ip, requested_ip = request["ARP"].src_ip, request["ARP"].dst_ip
        except KeyError:
            raise NoARPLayerError("The packet has no ARP layer!!!")

        if not self.has_this_ip(requested_ip):
            raise WrongUsageError("Do not call this method if the ARP is not for me!!!")

        interface = self.get_interface_with_ip(requested_ip)
        arp = ARP(op=OPCODES.ARP.REPLY, psrc=str(request["ARP"].dst_ip), pdst=str(sender_ip), hwsrc=str(interface.mac),
                  hwdst=str(request["ARP"].src_mac))
        self.send(interface.ethernet_wrap(request["ARP"].src_mac, arp), interface)

    def arp_grat(self, interface: Interface) -> None:
        """
        Send a gratuitous ARP from a given interface.
        If the interface has no IP address, do nothing.
        :param interface: an `Interface` object.
        :return: None
        """
        if self.has_ip() and SENDING_GRAT_ARPS:
            if interface.has_ip():
                self.send(
                    interface.ethernet_wrap(MACAddress.broadcast(),
                                            ARP(op=OPCODES.ARP.GRAT, psrc=str(interface.ip), pdst=str(interface.ip), hwsrc=str(interface.mac))),
                    interface
                )

    def send_ping_to(self,
                     mac_address: MACAddress,
                     ip_address: IPAddress,
                     opcode: int = OPCODES.ICMP.TYPES.REQUEST,
                     data: Union[str, bytes] = '') -> None:
        """
        Send an ICMP packet to the a given ip address.
        """
        self.send_to(mac_address, ip_address, ICMP(type=opcode) / data)

    def send_time_exceeded(self, dst_mac: MACAddress, dst_ip: IPAddress, data: Union[str, bytes] = '') -> None:
        """
        Sends an ICMP time exceeded packet.
        It has the maximum time to live (must be more than the original packet it sends a time exceeded for)
        :return: None
        """
        interface = self.get_interface_with_ip(self.routing_table[dst_ip].interface_ip)
        self.send(
            interface.ethernet_wrap(dst_mac,
                                    IP(src=str(interface.ip), dst=str(dst_ip), ttl=TTL.MAX) /
                                    ICMP(type=OPCODES.ICMP.TYPES.TIME_EXCEEDED) /
                                    data),
            interface
        )

    def validate_dhcp_given_ip(self, ip_address: IPAddress) -> bool:
        """
        This is for future implementation if you want, for now it is not doing anything, just making sure that no two
        interfaces get the same IP address.
        :return: theoretically, whether or not the interface approves of the address given to it by DHCP server.
        """
        return not any(interface.has_this_ip(ip_address) for interface in self.interfaces)

    def request_address(self,
                        ip_address: IPAddress,
                        requesting_process: Process,
                        kill_process_if_not_found: bool = True) -> Tuple[IPAddress, Callable]:
        """
        Receives an `IPAddress` and sends ARPs to it until it finds it or it did not answer for a long time.
        This function actually starts a process that does that.
        :param ip_address: an `IPAddress` object to look for
        :param requesting_process: the process that is sending the ARP request.
        :param kill_process_if_not_found: whether or not to kill the process if the arp was not answered
        :return: The actual IP address it is looking for (The IP of your gateway (or the original if in the same subnet))
        and a condition to test whether or not the process is done looking for the IP.
        """
        ip_for_the_mac = self.routing_table[ip_address].ip_address
        kill_process = requesting_process if kill_process_if_not_found else None
        self.process_scheduler.start_kernelmode_process(ARPProcess, ip_for_the_mac, kill_process)
        return ip_for_the_mac, lambda: ip_for_the_mac in self.arp_cache

    # ------------------------------- v Sockets v ----------------------------------------------------------------------

    def get_socket(self,
                   requesting_process_pid: int,
                   address_family: int = COMPUTER.SOCKETS.ADDRESS_FAMILIES.AF_INET,
                   kind: int = COMPUTER.SOCKETS.TYPES.SOCK_STREAM) -> Socket:
        """
        Allows programs on the computer to acquire a network socket.
        """
        socket = {
            COMPUTER.SOCKETS.TYPES.SOCK_STREAM: TCPSocket,
            COMPUTER.SOCKETS.TYPES.SOCK_RAW: RawSocket,
            COMPUTER.SOCKETS.TYPES.SOCK_DGRAM: UDPSocket,
        }[kind](self, address_family)
        self.sockets[socket] = SocketData(kind=kind,
                                          local_ip_address=None,
                                          local_port=None,
                                          remote_ip_address=None,
                                          remote_port=None,
                                          state=COMPUTER.SOCKETS.STATES.UNBOUND,
                                          pid=requesting_process_pid)
        return socket

    def _is_port_taken(self, port: int, kind: int = COMPUTER.SOCKETS.TYPES.SOCK_STREAM) -> bool:
        """
        Returns whether or not a port is already bound to a socket.
        """

        def is_registered_on_port(socket_data):
            return socket_data.local_port == port and \
                   socket_data.kind == kind and \
                   socket_data.state == COMPUTER.SOCKETS.STATES.LISTENING

        return any(map(is_registered_on_port, self.sockets.values()))

    def bind_socket(self, socket: Socket, address: Tuple[IPAddress, int]) -> None:
        """
        bind a socket you acquired from the computer to a specific port and address.
        :param socket: a return value of `self.get_socket`
        :param address: (IPAddress, int)
        """
        ip_address, port = address

        if self._is_port_taken(port, socket.kind):
            raise PortAlreadyBoundError(f"The socket cannot be bound, since another socket is listening on port {port}")

        try:
            self.sockets[socket].local_ip_address = ip_address
            self.sockets[socket].local_port = port
            self.sockets[socket].state = COMPUTER.SOCKETS.STATES.BOUND
        except KeyError:
            raise SocketNotRegisteredError(f"The socket that was provided is not known to the operation system! "
                                           f"It was probably not acquired using the `computer.get_socket` method! "
                                           f"The socket: {socket}")

        socket.is_bound = True

    def remove_socket(self, socket: Socket) -> None:
        """
        Remove a socket from the operation system's management
        """
        try:
            self.sockets.pop(socket)
        except KeyError:
            raise SocketNotRegisteredError(f"The socket that was provided is not known to the operation system! "
                                           f"It was probably not acquired using the `computer.get_socket` method! "
                                           f"The socket: {socket}")

    def _remove_all_sockets(self) -> None:
        """
        Unregisters all of the sockets of the computer
        :return:
        """
        for socket in list(self.sockets):
            self.remove_socket(socket)

    # ------------------------------- v The main `logic` method of the computer's main loop v --------------------------

    def logic(self) -> None:
        """
        This method operates the computer's sending and receiving logic.
        (ARPs, Pings, Switching, Routing and so on....)

        In the regular `Computer` class, it receives packets, sniffs them, handles arps, handles pings,
        handles processes and in the end handles the ARP cache. In that order.
        :return: None
        """
        if not self.is_powered_on:
            return

        self.received.clear()
        for interface in self.all_interfaces:
            if not interface.is_connected():
                continue
            for packet in interface.receive():
                packet_with_metadata = ReturnedPacket(packet, PacketMetadata(interface, MainLoop.instance.time(), PACKET.DIRECTION.INCOMING))
                self.received.append(packet_with_metadata)
                self._handle_special_packet(packet_with_metadata)
                self._sniff_packet_on_relevant_raw_sockets(packet_with_metadata)

        self.process_scheduler.handle_processes()
        self.garbage_cleanup()

    def __repr__(self) -> str:
        """The string representation of the computer"""
        return f"Computer(name={self.name}, Interfaces={self.interfaces}"

    def __str__(self) -> str:
        """a simple string representation of the computer"""
        return f"{self.name}"

    # ----------------------------------------- Other methods  ----------------------------------------

    @classmethod
    def _interfaces_from_dict(cls, dict_):
        """
        Receives a dict from a json file and return a list of interfaces
        :param dict_:
        :return:
        """
        interface_classes = {INTERFACES.TYPE.ETHERNET: Interface, INTERFACES.TYPE.WIFI: WirelessInterface}
        return [interface_classes[iface_dict["type_"]].from_dict_load(iface_dict) for iface_dict in dict_["interfaces"]]

    @classmethod
    def from_dict_load(cls, dict_):
        """
        Load a computer from the dict that is saved into the files
        :param dict_:
        :return: Computer
        """
        returned = cls(
            dict_["name"],
            dict_["os"],
            None,
            *cls._interfaces_from_dict(dict_)
        )
        returned.routing_table = RoutingTable.from_dict_load(dict_["routing_table"])
        returned.filesystem = Filesystem.from_dict_load(dict_["filesystem"])
        returned.initial_size = dict_["size"]
        return returned<|MERGE_RESOLUTION|>--- conflicted
+++ resolved
@@ -3,11 +3,7 @@
 import random
 from functools import reduce
 from operator import concat
-<<<<<<< HEAD
-from typing import TYPE_CHECKING, Optional, List, Union, Type, Callable
-=======
-from typing import TYPE_CHECKING, Optional, List, Union, TypeVar, Type, Callable, NamedTuple
->>>>>>> 37e05158
+from typing import TYPE_CHECKING, Optional, List, Union, Type, Callable, NamedTuple
 
 import scapy
 from recordclass import recordclass
@@ -50,20 +46,12 @@
     from packets.packet import Packet
 
 
-<<<<<<< HEAD
-ReceivedPacket = namedtuple("ReceivedPacket", "packet metadata")
-# ^ a packet that was received in this computer  (packet object, receiving time, interface packet is received on)
-=======
-T = TypeVar('T', bound='Computer')
-
-
 class ReceivedPacket(NamedTuple):
     """
     a packet that was received in this computer  (packet object, receiving time, interface packet is received on)
     """
     packet: Packet
     metadata: PacketMetadata
->>>>>>> 37e05158
 
 
 SocketData = recordclass("SocketData", [
