--- conflicted
+++ resolved
@@ -1,14 +1,13 @@
 import random
 from collections import namedtuple
+
+from recordclass import recordclass
 from typing import Tuple
-
-from recordclass import recordclass
 
 from address.ip_address import IPAddress
 from address.mac_address import MACAddress
 from computing.internals.arp_cache import ArpCache
 from computing.internals.filesystem.filesystem import Filesystem
-<<<<<<< HEAD
 from computing.internals.processes.kernelmode_processes.arp_process import ARPProcess
 from computing.internals.processes.process_scheduler import ProcessScheduler
 from computing.internals.processes.usermode_processes.daytime_process import DAYTIMEServerProcess
@@ -18,17 +17,8 @@
 from computing.internals.processes.usermode_processes.ping_process import SendPing
 from computing.internals.routing_table import RoutingTable, RoutingTableItem
 from computing.internals.sockets.tcp_socket import TCPSocket
-=======
 from computing.internals.interface import Interface
-from computing.internals.processes.arp_process import ARPProcess, SendPacketWithArpsProcess
-from computing.internals.processes.daytime_process import DAYTIMEServerProcess
-from computing.internals.processes.dhcp_process import DHCPClient
-from computing.internals.processes.dhcp_process import DHCPServer
-from computing.internals.processes.ftp_process import FTPServerProcess
-from computing.internals.processes.ping_process import SendPing
-from computing.internals.routing_table import RoutingTable, RoutingTableItem
 from computing.internals.wireless_interface import WirelessInterface
->>>>>>> 5404305c
 from consts import *
 from exceptions import *
 from gui.main_loop import MainLoop
@@ -898,26 +888,16 @@
 
     # ------------------------------- v Sockets v ----------------------------------------------------------------------
 
-<<<<<<< HEAD
     def get_socket(self, requesting_process_pid,
                    address_family=COMPUTER.SOCKETS.ADDRESS_FAMILIES.AF_INET,
                    kind=COMPUTER.SOCKETS.TYPES.SOCK_STREAM):
-=======
-    def start_process(self, process_type, *args, **kwargs):
->>>>>>> 5404305c
         """
         Allows programs on the computer to acquire a network socket.
         """
-<<<<<<< HEAD
         socket = {
             COMPUTER.SOCKETS.TYPES.SOCK_STREAM: TCPSocket,
             # COMPUTER.SOCKETS.MODES.SOCK_DGRAM:
         }[kind](self, address_family)
-=======
-        pid = len(self.waiting_processes) + 2
-        self.waiting_processes.append((process_type(pid, self, *args, **kwargs), None))
->>>>>>> 5404305c
-
         self.sockets[socket] = SocketData(kind=kind,
                                           local_ip_address=None,
                                           local_port=None,
